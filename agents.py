# -*- coding: utf-8 -*-
"""
Deep Hedging Agents
-------------------
Contains simple training agents

June 30, 2022
@author: hansbuehler
"""

<<<<<<< HEAD
from .base import Logger, Config, tf, dh_dtype, VariableModel
import numpy as np
=======
from .base import Logger, Config, tf, dh_dtype, VariableModel, Int
>>>>>>> 7a72d925
from collections.abc import Mapping
_log = Logger(__file__)

class FeedForwardAgent(tf.keras.layers.Layer):
    """
    Simple Action Model for Deep Hedging
    The basic functionality is a generic pattern, e.g.
    
        - The __init__ function takes a config object which contains all relevant data for the action
        - build() and call() expect dictionaries
        - The 'features' attribute has a sorted list of required model features, by name.
          The action will attempt to extract those features whenever it is called 
    """
    
    Default_features_per_step = [ 'price', 'delta', 'time_left' ]
    Default_features_per_sample = []

    def __init__(self, nInst : int, config : Config, name : str = None, per_step : bool = True, dtype : tf.DType = dh_dtype ):
        """
        Create an agent which returns the action for the given Deep Hedging problem
        See tf.keras.layers.Layer.__call__ for comments
        
        The agent's __call__ function will take in a dictionar of tenors
        of all feature avaialble, and return the corresponding action
        for 'nInst' instruments.
        
        Parameters
        ----------
            nInst : int
                Number of instruments
            config : Config
                Configuration for this object. Most notably
                    network : Config
                        network.width
                        network.activation
                        network.depth
                    features : list
                        Set of features by name the network will use
            name : str, optional
                Name of the layer
            per_step : bool, optional
                Whether the agent is used per time step, or once per sample.
            dtype : tf.DType, optional
                dtype
        """
        tf.keras.layers.Layer.__init__(self, name=name, dtype=dtype )
        self.nInst         = int(nInst)
        self.width         = config.network("width",20, Int>0, help="Network width.")
        self.activation    = config.network("activation","relu", help="Network activation function")
        self.depth         = config.network("depth", 3, Int>0, help="Network depth")
        default_features   = self.Default_features_per_step if per_step else self.Default_features_per_sample
        self.features      = sorted( set( config("features", default_features, list, help="Named features the agent uses from the environment") ) )
        self.model         = None
        self.nFeatures     = None
        config.done() # all config read
        
    def build( self, shapes : dict ):
        """ 
        Keras layer builld() function.
        'shapes' must be a dictionary
        """
        _log.verify( isinstance(shapes, Mapping), "'shapes' must be a dictionary type. Found type %s", type(shapes ))
<<<<<<< HEAD
        assert self.nFeatures is None and self.model is None, ("build() call twice")
        
=======
        assert self.nFeatures is None and self.model is None, ("build() called twice")
>>>>>>> 7a72d925
        # collect features
        self.nFeatures = 0
        for feature in self.features:
            _log.verify( feature in shapes, "Unknown feature '%s'. Known features are: %s. List of requested features: %s", feature, list(shapes), list(self.features) )
            fs = shapes[feature]
            assert len(fs) == 2, ("Internal error: all features should have been flattend. Found feature '%s' with shape %s" % (feature, fs))
            self.nFeatures += fs[1]
    
        # build model
        # simple feedforward model as an example
        if self.nFeatures == 0:
            """ Create model without inputs, but which is trainable.
                Same as creating a plain variable, but wrappong it allows us using
                a single self.model
            """
            self.model    = VariableModel( np.zeros((self.nInst,)), dtype=self.dtype )
        else:
            """ Simple feed forward network with optional recurrent layer """
            inp = tf.keras.layers.Input( shape=(self.nFeatures,), dtype=self.dtype )
            x = inp
            x = tf.keras.layers.Dense( units=self.width,
                                       activation=self.activation,
                                       use_bias=True )(x)
                                               
            for d in range(self.depth):
                x = tf.keras.layers.Dense( units=self.width,
                                           activation=self.activation,
                                           use_bias=True )(x)
            x = tf.keras.layers.Dense(     units=self.nInst,
                                           activation="linear",
                                           use_bias=True )(x)
            self.model         = tf.keras.Model( inputs=inp, outputs=x )
        
    def call( self, data : dict, training : bool = False ) -> tf.Tensor:
        """
        Ask the agent for an action.
    
        Parameters
        ----------
            data : dict
                Contains all available features at this time step.
                This must be a dictionary.
            training : bool, optional
                Whether we are training or not
                
        Returns
        -------
            Tensor with actions. The second dimension of
            the tensor corresponds to self.nInst
    
        """
        _log.verify( isinstance(data, Mapping), "'data' must be a dictionary type. Found type %s", type(data ))
        _log.verify( not self.model is None, "Model has not been buit yet")

        if self.nFeatures == 0:
            features = {}
        else:
            features = [ data[_] for _ in self.features ]
            features = tf.concat( features, axis=1, name = "features" )      
            assert self.nFeatures == features.shape[1], ("Condig error: number of features should match up. Found %ld and %ld" % ( self.nFeatures, features.shape[1] ) )
        return self.model( features, training=training )
           
<<<<<<< HEAD

class RecurrentAgent(tf.keras.layers.Layer):
    pass
=======
class RecursiveAgent(tf.keras.layers.Layer):
    """
    Recursive Action Model for Deep Hedging
    
    Somewhat trivial implementation which has the benefit (and potential for confusion) to be entirely opaque from the outside.
    
    Hans Buehler, January 1st, 2023
    """
    
    def __init__(self, nInst : int, config : Config, name : str = None, per_step : bool = True, dtype : tf.DType = dh_dtype ):
        """
        Parameters
        ----------
            nInst : int
                Number of instruments
            config : Config
                Configuration for this object. Most notably
                    network : Config
                        memory_agent : specify FeedForward agent for the initial memory state,
                        main_agent : specify FeedForward agent which takes in the memory state, and returns both the acion and the next memory state
                        memory : how many memory
                    features : list
                        Set of features by name the network will use
            name : str, optional
                Name of the layer
            per_step : bool, optional
                Whether the agent is used per time step, or once per sample.
            dtype : tf.DType, optional
                dtype
        """
        _log.verify( per_step, "Cannot use a recursive agent here: recursive agents act per time step, not across all paths")
        tf.keras.layers.Layer.__init__(self, name=name, dtype=dtype )
        self.nInst         = int(nInst)
        self.memory        = config("memory", 5, Int>0, "Number of recursive nodes")        
        self.model_init    = FeedForwardAgent( nInst=self.memory, config=config.memory_agent, per_step=False, dtype=dtype, name = None if name is None else name + "_init") 
        self.model_main    = FeedForwardAgent( nInst=nInst+self.memory, config=config.main_agent, per_step=True, dtype=dtype, name = None if name is None else name + "_memory") 
        self.model_main.features = sorted( set( self.model_main.features + ['recursive_state'] ) ) 
        self.memory_state  = None
        config.done() # all config read
        
    def call( self, data : dict, training : bool = False ) -> tf.Tensor:
        """
        Call the recursive agent.
        
        The logic below assumes that the agent is called N times within
        the main loop of the gym, and that the initial call occurs at time 0. 
        
        When running this agent in production, it is important to ensure
        the sequence of events mirrors that of training.
    
        Parameters
        ----------
            data : dict
                Contains all available features at this time step.
                This must be a dictionary.
            training : bool, optional
                Whether we are training or not
                
        Returns
        -------
            Tensor with actions. The second dimension of
            the tensor corresponds to self.nInst
    
        """ 
        _log.verify( isinstance(data, Mapping), "'data' must be a dictionary type. Found type %s", type(data ))

        if self.memory_state is None:
            self.memory_state = self.model_init( data, training=training )
         
        data                 = dict(data)
        data['memory_state'] = self.memory_state
        everything           = self.model_main( data, training=training )
        assert everything.shape.as_list()[1] == self.nInst + self.memory, "Internal error: main model must return %ld variables: %ld instruments plus %ld memory nodes. Found %ld variables" % ( self.nInst + self.memory, self.nInst, self.memory,  everything.shape.as_list()[1] )
        result               = everything[:,:self.nInst]
        self.memory_state    = everything[:,self.nInst:]
        return result

class IterativeAgent(tf.keras.layers.Layer):
    """
    Agent with different weights per time step.
    This is a very expensive agent.
    
    Somewhat trivial implementation which has the benefit (and potential for confusion) to be entirely opaque from the outside.
    
    Hans Buehler, January 1st, 2023
    """
    
    def __init__(self, nInst : int, config : Config, name : str = None, per_step : bool = True, dtype : tf.DType = dh_dtype ):
        """
        Parameters
        ----------
            nInst : int
                Number of instruments
            config : Config
                Configuration for this object. Most notably
                    network : Config
                        memory_agent : specify FeedForward agent for the initial memory state,
                        main_agent : specify FeedForward agent which takes in the memory state, and returns both the acion and the next memory state
                        memory : how many memory
                    features : list
                        Set of features by name the network will use
            name : str, optional
                Name of the layer
            per_step : bool, optional
                Whether the agent is used per time step, or once per sample.
            dtype : tf.DType, optional
                dtype
        """
        _log.verify( per_step, "Cannot use a recursive agent here: recursive agents act per time step, not across all paths")
        tf.keras.layers.Layer.__init__(self, name=name, dtype=dtype )
        self.nInst         = int(nInst)
        self.memory        = config("memory", 5, Int>0, "Number of recursive nodes. Use 0 to turn off recursion")
        self.config_main   = config.main_agent.detach()
        self.memory_state  = None
        self.agent_cnt     = 0
        config.done() # all config read
        
    
    def _create_iteration(self, isFirst):
         model    = FeedForwardAgent( nInst=self.nInst if isFirst else self.nInst+self.memory, config=self.config_main, per_step=True, dtype=dtype, name = None if name is None else name + "_memory")
        self.model_main.features = sorted( set( self.model_main.features + ['recursive_state'] ) ) 
        self.agent_cnt    += 1
   
        
    def call( self, data : dict, training : bool = False ) -> tf.Tensor:
        """
        Call the recursive agent.
        
        The logic below assumes that the agent is called N times within
        the main loop of the gym, and that the initial call occurs at time 0. 
        
        When running this agent in production, it is important to ensure
        the sequence of events mirrors that of training.
    
        Parameters
        ----------
            data : dict
                Contains all available features at this time step.
                This must be a dictionary.
            training : bool, optional
                Whether we are training or not
                
        Returns
        -------
            Tensor with actions. The second dimension of
            the tensor corresponds to self.nInst
    
        """ 
        _log.verify( isinstance(data, Mapping), "'data' must be a dictionary type. Found type %s", type(data ))

        if self.memory_state is None:
            self.memory_state = self.model_init( data, training=training )

        

        self.model_main    = FeedForwardAgent( nInst=nInst+self.memory, config=config.main_agent, per_step=True, dtype=dtype, name = None if name is None else name + "_memory")
        self.model_main.features = sorted( set( self.model_main.features + ['recursive_state'] ) ) 

         
        data                 = dict(data)
        data['memory_state'] = self.memory_state
        everything           = self.model_main( data, training=training )
        assert everything.shape.as_list()[1] == self.nInst + self.memory, "Internal error: main model must return %ld variables: %ld instruments plus %ld memory nodes. Found %ld variables" % ( self.nInst + self.memory, self.nInst, self.memory,  everything.shape.as_list()[1] )
        result               = everything[:,:self.nInst]
        self.memory_state    = everything[:,self.nInst:]
        return result

>>>>>>> 7a72d925

# =========================================================================================
# Factory
# =========================================================================================

def AgentFactory( nInst : int, config : Config, name : str = None,  per_step : bool = True, dtype=dh_dtype ) -> tf.keras.layers.Layer:
    """
    Creates an agent network for nInst instruments based on 'config'.

    Parameters
    ----------
        nInst : int
            Number of instruments for deep hedging per time step
            
        config : Config
            Configuration. The most important is
                agent_type : str
                    Defines which agent to call. 
                    All other parameters of the config will
                    dependent on the agent chosen.                
        name : str, optional
            Namer of the tf layer for the agent
        per_step : bool, optional
            Whether the agent is used per time step, or once per sample.
            This allows the use of agents in other contexts, for example in the objective
            definition for y in OCE monetary utilities. See objectives.py
        dtype : tf.DType
            dtype

    Returns
    -------
        An agent model
    """    
    agent_type  = config("agent_type", "feed_forward", ['feed_forward', 'recursive'], "Which network agent type to use")
    agent       = None
    if agent_type == "feed_forward":
        agent = FeedForwardAgent( nInst, config, name=name, per_step=per_step, dtype=dtype )
    elif agent_type == "recursive":
<<<<<<< HEAD
        agent = RecursivedAgent( nInst, config, name=name, per_step=per_step, dtype=dtype )
=======
        agent = RecursiveAgent( nInst, config, name=name, per_step=per_step, dtype=dtype )
>>>>>>> 7a72d925
    
    _log.verify( not agent is None, "Unknnown agent type '%s'", agent_type )
    return agent<|MERGE_RESOLUTION|>--- conflicted
+++ resolved
@@ -8,12 +8,8 @@
 @author: hansbuehler
 """
 
-<<<<<<< HEAD
-from .base import Logger, Config, tf, dh_dtype, VariableModel
+from .base import Logger, Config, tf, dh_dtype, VariableModel, Int
 import numpy as np
-=======
-from .base import Logger, Config, tf, dh_dtype, VariableModel, Int
->>>>>>> 7a72d925
 from collections.abc import Mapping
 _log = Logger(__file__)
 
@@ -76,12 +72,7 @@
         'shapes' must be a dictionary
         """
         _log.verify( isinstance(shapes, Mapping), "'shapes' must be a dictionary type. Found type %s", type(shapes ))
-<<<<<<< HEAD
-        assert self.nFeatures is None and self.model is None, ("build() call twice")
-        
-=======
         assert self.nFeatures is None and self.model is None, ("build() called twice")
->>>>>>> 7a72d925
         # collect features
         self.nFeatures = 0
         for feature in self.features:
@@ -142,17 +133,11 @@
             features = [ data[_] for _ in self.features ]
             features = tf.concat( features, axis=1, name = "features" )      
             assert self.nFeatures == features.shape[1], ("Condig error: number of features should match up. Found %ld and %ld" % ( self.nFeatures, features.shape[1] ) )
-        return self.model( features, training=training )
-           
-<<<<<<< HEAD
-
-class RecurrentAgent(tf.keras.layers.Layer):
-    pass
-=======
+        return self.model( features, training=training )           
+
 class RecursiveAgent(tf.keras.layers.Layer):
     """
     Recursive Action Model for Deep Hedging
-    
     Somewhat trivial implementation which has the benefit (and potential for confusion) to be entirely opaque from the outside.
     
     Hans Buehler, January 1st, 2023
@@ -225,98 +210,6 @@
         result               = everything[:,:self.nInst]
         self.memory_state    = everything[:,self.nInst:]
         return result
-
-class IterativeAgent(tf.keras.layers.Layer):
-    """
-    Agent with different weights per time step.
-    This is a very expensive agent.
-    
-    Somewhat trivial implementation which has the benefit (and potential for confusion) to be entirely opaque from the outside.
-    
-    Hans Buehler, January 1st, 2023
-    """
-    
-    def __init__(self, nInst : int, config : Config, name : str = None, per_step : bool = True, dtype : tf.DType = dh_dtype ):
-        """
-        Parameters
-        ----------
-            nInst : int
-                Number of instruments
-            config : Config
-                Configuration for this object. Most notably
-                    network : Config
-                        memory_agent : specify FeedForward agent for the initial memory state,
-                        main_agent : specify FeedForward agent which takes in the memory state, and returns both the acion and the next memory state
-                        memory : how many memory
-                    features : list
-                        Set of features by name the network will use
-            name : str, optional
-                Name of the layer
-            per_step : bool, optional
-                Whether the agent is used per time step, or once per sample.
-            dtype : tf.DType, optional
-                dtype
-        """
-        _log.verify( per_step, "Cannot use a recursive agent here: recursive agents act per time step, not across all paths")
-        tf.keras.layers.Layer.__init__(self, name=name, dtype=dtype )
-        self.nInst         = int(nInst)
-        self.memory        = config("memory", 5, Int>0, "Number of recursive nodes. Use 0 to turn off recursion")
-        self.config_main   = config.main_agent.detach()
-        self.memory_state  = None
-        self.agent_cnt     = 0
-        config.done() # all config read
-        
-    
-    def _create_iteration(self, isFirst):
-         model    = FeedForwardAgent( nInst=self.nInst if isFirst else self.nInst+self.memory, config=self.config_main, per_step=True, dtype=dtype, name = None if name is None else name + "_memory")
-        self.model_main.features = sorted( set( self.model_main.features + ['recursive_state'] ) ) 
-        self.agent_cnt    += 1
-   
-        
-    def call( self, data : dict, training : bool = False ) -> tf.Tensor:
-        """
-        Call the recursive agent.
-        
-        The logic below assumes that the agent is called N times within
-        the main loop of the gym, and that the initial call occurs at time 0. 
-        
-        When running this agent in production, it is important to ensure
-        the sequence of events mirrors that of training.
-    
-        Parameters
-        ----------
-            data : dict
-                Contains all available features at this time step.
-                This must be a dictionary.
-            training : bool, optional
-                Whether we are training or not
-                
-        Returns
-        -------
-            Tensor with actions. The second dimension of
-            the tensor corresponds to self.nInst
-    
-        """ 
-        _log.verify( isinstance(data, Mapping), "'data' must be a dictionary type. Found type %s", type(data ))
-
-        if self.memory_state is None:
-            self.memory_state = self.model_init( data, training=training )
-
-        
-
-        self.model_main    = FeedForwardAgent( nInst=nInst+self.memory, config=config.main_agent, per_step=True, dtype=dtype, name = None if name is None else name + "_memory")
-        self.model_main.features = sorted( set( self.model_main.features + ['recursive_state'] ) ) 
-
-         
-        data                 = dict(data)
-        data['memory_state'] = self.memory_state
-        everything           = self.model_main( data, training=training )
-        assert everything.shape.as_list()[1] == self.nInst + self.memory, "Internal error: main model must return %ld variables: %ld instruments plus %ld memory nodes. Found %ld variables" % ( self.nInst + self.memory, self.nInst, self.memory,  everything.shape.as_list()[1] )
-        result               = everything[:,:self.nInst]
-        self.memory_state    = everything[:,self.nInst:]
-        return result
-
->>>>>>> 7a72d925
 
 # =========================================================================================
 # Factory
@@ -350,16 +243,14 @@
     -------
         An agent model
     """    
-    agent_type  = config("agent_type", "feed_forward", ['feed_forward', 'recursive'], "Which network agent type to use")
+    agent_type  = config("agent_type", "feed_forward", ['feed_forward', 'recursive','iterative'], "Which network agent type to use")
     agent       = None
     if agent_type == "feed_forward":
         agent = FeedForwardAgent( nInst, config, name=name, per_step=per_step, dtype=dtype )
     elif agent_type == "recursive":
-<<<<<<< HEAD
-        agent = RecursivedAgent( nInst, config, name=name, per_step=per_step, dtype=dtype )
-=======
         agent = RecursiveAgent( nInst, config, name=name, per_step=per_step, dtype=dtype )
->>>>>>> 7a72d925
+    elif agent_type == "iterative":
+        raise NotImplementedError("Iterative agent not implemented yet")
     
     _log.verify( not agent is None, "Unknnown agent type '%s'", agent_type )
     return agent